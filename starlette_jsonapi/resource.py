--- conflicted
+++ resolved
@@ -1,9 +1,5 @@
 import logging
-<<<<<<< HEAD
-from typing import Type, Any, List, Optional, Union, Sequence
-=======
-from typing import Type, Any, List, Optional, Union, Dict
->>>>>>> 9957b7b4
+from typing import Type, Any, List, Optional, Union, Sequence, Dict
 
 from marshmallow.exceptions import ValidationError
 from starlette.applications import Starlette
@@ -51,14 +47,10 @@
     # 'str', 'int', 'float', 'uuid', 'path'
     id_mask: str = 'str'
 
-<<<<<<< HEAD
     # Paginator class, subclass of BasePaginator
     pagination_class: Optional[Type[BasePaginator]] = None
 
-    # Optional, by default this will equal `type_` and will be used to register the Mount name.
-=======
     # Optional, by default this will equal `type_` and will be used as the `mount` name.
->>>>>>> 9957b7b4
     # Impacts the result of `url_path_for`, so it can be used to support multiple resource versions.
     # For example:
     # ```
